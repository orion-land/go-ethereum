// Copyright 2016 The go-ethereum Authors
// This file is part of the go-ethereum library.
//
// The go-ethereum library is free software: you can redistribute it and/or modify
// it under the terms of the GNU Lesser General Public License as published by
// the Free Software Foundation, either version 3 of the License, or
// (at your option) any later version.
//
// The go-ethereum library is distributed in the hope that it will be useful,
// but WITHOUT ANY WARRANTY; without even the implied warranty of
// MERCHANTABILITY or FITNESS FOR A PARTICULAR PURPOSE. See the
// GNU Lesser General Public License for more details.
//
// You should have received a copy of the GNU Lesser General Public License
// along with the go-ethereum library. If not, see <http://www.gnu.org/licenses/>.

package params

import (
	"encoding/binary"
	"fmt"
	"math/big"

	"golang.org/x/crypto/sha3"

	"github.com/scroll-tech/go-ethereum/common"
)

// Genesis hashes to enforce below configs on.
var (
	MainnetGenesisHash     = common.HexToHash("0xd4e56740f876aef8c010b86a40d5f56745a118d0906a34e69aec8c0db1cb8fa3")
	RopstenGenesisHash     = common.HexToHash("0x41941023680923e0fe4d74a34bdac8141f2540e3ae90623718e47d66d1ca4a2d")
	SepoliaGenesisHash     = common.HexToHash("0x25a5cc106eea7138acab33231d7160d69cb777ee0c2c553fcddf5138993e6dd9")
	RinkebyGenesisHash     = common.HexToHash("0x6341fd3daf94b748c72ced5a5b26028f2474f5f00d824504e4fa37a75767e177")
	GoerliGenesisHash      = common.HexToHash("0xbf7e331f7f7c1dd2e05159666b3bf8bc7a8a3a9eb1d518969eab529dd9b88c1a")
	ScrollAlphaGenesisHash = common.HexToHash("0xa4fc62b9b0643e345bdcebe457b3ae898bef59c7203c3db269200055e037afda")
)

// TrustedCheckpoints associates each known checkpoint with the genesis hash of
// the chain it belongs to.
var TrustedCheckpoints = map[common.Hash]*TrustedCheckpoint{
	MainnetGenesisHash: MainnetTrustedCheckpoint,
	RopstenGenesisHash: RopstenTrustedCheckpoint,
	SepoliaGenesisHash: SepoliaTrustedCheckpoint,
	RinkebyGenesisHash: RinkebyTrustedCheckpoint,
	GoerliGenesisHash:  GoerliTrustedCheckpoint,
}

// CheckpointOracles associates each known checkpoint oracles with the genesis hash of
// the chain it belongs to.
var CheckpointOracles = map[common.Hash]*CheckpointOracleConfig{
	MainnetGenesisHash: MainnetCheckpointOracle,
	RopstenGenesisHash: RopstenCheckpointOracle,
	RinkebyGenesisHash: RinkebyCheckpointOracle,
	GoerliGenesisHash:  GoerliCheckpointOracle,
}

var (
	// MainnetChainConfig is the chain parameters to run a node on the main network.
	MainnetChainConfig = &ChainConfig{
		ChainID:             big.NewInt(1),
		HomesteadBlock:      big.NewInt(1_150_000),
		DAOForkBlock:        big.NewInt(1_920_000),
		DAOForkSupport:      true,
		EIP150Block:         big.NewInt(2_463_000),
		EIP150Hash:          common.HexToHash("0x2086799aeebeae135c246c65021c82b4e15a2c451340993aacfd2751886514f0"),
		EIP155Block:         big.NewInt(2_675_000),
		EIP158Block:         big.NewInt(2_675_000),
		ByzantiumBlock:      big.NewInt(4_370_000),
		ConstantinopleBlock: big.NewInt(7_280_000),
		PetersburgBlock:     big.NewInt(7_280_000),
		IstanbulBlock:       big.NewInt(9_069_000),
		MuirGlacierBlock:    big.NewInt(9_200_000),
		BerlinBlock:         big.NewInt(12_244_000),
		LondonBlock:         big.NewInt(12_965_000),
		ArrowGlacierBlock:   big.NewInt(13_773_000),
		Ethash:              new(EthashConfig),
	}

	// MainnetTrustedCheckpoint contains the light client trusted checkpoint for the main network.
	MainnetTrustedCheckpoint = &TrustedCheckpoint{
		SectionIndex: 413,
		SectionHead:  common.HexToHash("0x8aa8e64ceadcdc5f23bc41d2acb7295a261a5cf680bb00a34f0e01af08200083"),
		CHTRoot:      common.HexToHash("0x008af584d385a2610706c5a439d39f15ddd4b691c5d42603f65ae576f703f477"),
		BloomRoot:    common.HexToHash("0x5a081af71a588f4d90bced242545b08904ad4fb92f7effff2ceb6e50e6dec157"),
	}

	// MainnetCheckpointOracle contains a set of configs for the main network oracle.
	MainnetCheckpointOracle = &CheckpointOracleConfig{
		Address: common.HexToAddress("0x9a9070028361F7AAbeB3f2F2Dc07F82C4a98A02a"),
		Signers: []common.Address{
			common.HexToAddress("0x1b2C260efc720BE89101890E4Db589b44E950527"), // Peter
			common.HexToAddress("0x78d1aD571A1A09D60D9BBf25894b44e4C8859595"), // Martin
			common.HexToAddress("0x286834935f4A8Cfb4FF4C77D5770C2775aE2b0E7"), // Zsolt
			common.HexToAddress("0xb86e2B0Ab5A4B1373e40c51A7C712c70Ba2f9f8E"), // Gary
			common.HexToAddress("0x0DF8fa387C602AE62559cC4aFa4972A7045d6707"), // Guillaume
		},
		Threshold: 2,
	}

	// RopstenChainConfig contains the chain parameters to run a node on the Ropsten test network.
	RopstenChainConfig = &ChainConfig{
		ChainID:             big.NewInt(3),
		HomesteadBlock:      big.NewInt(0),
		DAOForkBlock:        nil,
		DAOForkSupport:      true,
		EIP150Block:         big.NewInt(0),
		EIP150Hash:          common.HexToHash("0x41941023680923e0fe4d74a34bdac8141f2540e3ae90623718e47d66d1ca4a2d"),
		EIP155Block:         big.NewInt(10),
		EIP158Block:         big.NewInt(10),
		ByzantiumBlock:      big.NewInt(1_700_000),
		ConstantinopleBlock: big.NewInt(4_230_000),
		PetersburgBlock:     big.NewInt(4_939_394),
		IstanbulBlock:       big.NewInt(6_485_846),
		MuirGlacierBlock:    big.NewInt(7_117_117),
		BerlinBlock:         big.NewInt(9_812_189),
		LondonBlock:         big.NewInt(10_499_401),
		Ethash:              new(EthashConfig),
	}

	// RopstenTrustedCheckpoint contains the light client trusted checkpoint for the Ropsten test network.
	RopstenTrustedCheckpoint = &TrustedCheckpoint{
		SectionIndex: 346,
		SectionHead:  common.HexToHash("0xafa0384ebd13a751fb7475aaa7fc08ac308925c8b2e2195bca2d4ab1878a7a84"),
		CHTRoot:      common.HexToHash("0x522ae1f334bfa36033b2315d0b9954052780700b69448ecea8d5877e0f7ee477"),
		BloomRoot:    common.HexToHash("0x4093fd53b0d2cc50181dca353fe66f03ae113e7cb65f869a4dfb5905de6a0493"),
	}

	// RopstenCheckpointOracle contains a set of configs for the Ropsten test network oracle.
	RopstenCheckpointOracle = &CheckpointOracleConfig{
		Address: common.HexToAddress("0xEF79475013f154E6A65b54cB2742867791bf0B84"),
		Signers: []common.Address{
			common.HexToAddress("0x32162F3581E88a5f62e8A61892B42C46E2c18f7b"), // Peter
			common.HexToAddress("0x78d1aD571A1A09D60D9BBf25894b44e4C8859595"), // Martin
			common.HexToAddress("0x286834935f4A8Cfb4FF4C77D5770C2775aE2b0E7"), // Zsolt
			common.HexToAddress("0xb86e2B0Ab5A4B1373e40c51A7C712c70Ba2f9f8E"), // Gary
			common.HexToAddress("0x0DF8fa387C602AE62559cC4aFa4972A7045d6707"), // Guillaume
		},
		Threshold: 2,
	}

	// SepoliaChainConfig contains the chain parameters to run a node on the Sepolia test network.
	SepoliaChainConfig = &ChainConfig{
		ChainID:             big.NewInt(11155111),
		HomesteadBlock:      big.NewInt(0),
		DAOForkBlock:        nil,
		DAOForkSupport:      true,
		EIP150Block:         big.NewInt(0),
		EIP155Block:         big.NewInt(0),
		EIP158Block:         big.NewInt(0),
		ByzantiumBlock:      big.NewInt(0),
		ConstantinopleBlock: big.NewInt(0),
		PetersburgBlock:     big.NewInt(0),
		IstanbulBlock:       big.NewInt(0),
		MuirGlacierBlock:    big.NewInt(0),
		BerlinBlock:         big.NewInt(0),
		LondonBlock:         big.NewInt(0),
		Ethash:              new(EthashConfig),
	}

	// SepoliaTrustedCheckpoint contains the light client trusted checkpoint for the Sepolia test network.
	SepoliaTrustedCheckpoint = &TrustedCheckpoint{
		SectionIndex: 1,
		SectionHead:  common.HexToHash("0x5dde65e28745b10ff9e9b86499c3a3edc03587b27a06564a4342baf3a37de869"),
		CHTRoot:      common.HexToHash("0x042a0d914f7baa4f28f14d12291e5f346e88c5b9d95127bf5422a8afeacd27e8"),
		BloomRoot:    common.HexToHash("0x56e81f171bcc55a6ff8345e692c0f86e5b48e01b996cadc001622fb5e363b421"),
	}

	// RinkebyChainConfig contains the chain parameters to run a node on the Rinkeby test network.
	RinkebyChainConfig = &ChainConfig{
		ChainID:             big.NewInt(4),
		HomesteadBlock:      big.NewInt(1),
		DAOForkBlock:        nil,
		DAOForkSupport:      true,
		EIP150Block:         big.NewInt(2),
		EIP150Hash:          common.HexToHash("0x9b095b36c15eaf13044373aef8ee0bd3a382a5abb92e402afa44b8249c3a90e9"),
		EIP155Block:         big.NewInt(3),
		EIP158Block:         big.NewInt(3),
		ByzantiumBlock:      big.NewInt(1_035_301),
		ConstantinopleBlock: big.NewInt(3_660_663),
		PetersburgBlock:     big.NewInt(4_321_234),
		IstanbulBlock:       big.NewInt(5_435_345),
		MuirGlacierBlock:    nil,
		BerlinBlock:         big.NewInt(8_290_928),
		LondonBlock:         big.NewInt(8_897_988),
		ArrowGlacierBlock:   nil,
		Clique: &CliqueConfig{
			Period: 15,
			Epoch:  30000,
		},
	}

	// RinkebyTrustedCheckpoint contains the light client trusted checkpoint for the Rinkeby test network.
	RinkebyTrustedCheckpoint = &TrustedCheckpoint{
		SectionIndex: 292,
		SectionHead:  common.HexToHash("0x4185c2f1bb85ecaa04409d1008ff0761092ea2e94e8a71d64b1a5abc37b81414"),
		CHTRoot:      common.HexToHash("0x03b0191e6140effe0b88bb7c97bfb794a275d3543cb3190662fb72d9beea423c"),
		BloomRoot:    common.HexToHash("0x3d5f6edccc87536dcbc0dd3aae97a318205c617dd3957b4261470c71481629e2"),
	}

	// RinkebyCheckpointOracle contains a set of configs for the Rinkeby test network oracle.
	RinkebyCheckpointOracle = &CheckpointOracleConfig{
		Address: common.HexToAddress("0xebe8eFA441B9302A0d7eaECc277c09d20D684540"),
		Signers: []common.Address{
			common.HexToAddress("0xd9c9cd5f6779558b6e0ed4e6acf6b1947e7fa1f3"), // Peter
			common.HexToAddress("0x78d1aD571A1A09D60D9BBf25894b44e4C8859595"), // Martin
			common.HexToAddress("0x286834935f4A8Cfb4FF4C77D5770C2775aE2b0E7"), // Zsolt
			common.HexToAddress("0xb86e2B0Ab5A4B1373e40c51A7C712c70Ba2f9f8E"), // Gary
		},
		Threshold: 2,
	}

	// GoerliChainConfig contains the chain parameters to run a node on the Görli test network.
	GoerliChainConfig = &ChainConfig{
		ChainID:             big.NewInt(5),
		HomesteadBlock:      big.NewInt(0),
		DAOForkBlock:        nil,
		DAOForkSupport:      true,
		EIP150Block:         big.NewInt(0),
		EIP155Block:         big.NewInt(0),
		EIP158Block:         big.NewInt(0),
		ByzantiumBlock:      big.NewInt(0),
		ConstantinopleBlock: big.NewInt(0),
		PetersburgBlock:     big.NewInt(0),
		IstanbulBlock:       big.NewInt(1_561_651),
		MuirGlacierBlock:    nil,
		BerlinBlock:         big.NewInt(4_460_644),
		LondonBlock:         big.NewInt(5_062_605),
		ArrowGlacierBlock:   nil,
		Clique: &CliqueConfig{
			Period: 15,
			Epoch:  30000,
		},
	}

	// GoerliTrustedCheckpoint contains the light client trusted checkpoint for the Görli test network.
	GoerliTrustedCheckpoint = &TrustedCheckpoint{
		SectionIndex: 176,
		SectionHead:  common.HexToHash("0x2de018858528434f93adb40b1f03f2304a86d31b4ef2b1f930da0134f5c32427"),
		CHTRoot:      common.HexToHash("0x8c17e497d38088321c147abe4acbdfb3c0cab7d7a2b97e07404540f04d12747e"),
		BloomRoot:    common.HexToHash("0x02a41b6606bd3f741bd6ae88792d75b1ad8cf0ea5e28fbaa03bc8b95cbd20034"),
	}

	// GoerliCheckpointOracle contains a set of configs for the Goerli test network oracle.
	GoerliCheckpointOracle = &CheckpointOracleConfig{
		Address: common.HexToAddress("0x18CA0E045F0D772a851BC7e48357Bcaab0a0795D"),
		Signers: []common.Address{
			common.HexToAddress("0x4769bcaD07e3b938B7f43EB7D278Bc7Cb9efFb38"), // Peter
			common.HexToAddress("0x78d1aD571A1A09D60D9BBf25894b44e4C8859595"), // Martin
			common.HexToAddress("0x286834935f4A8Cfb4FF4C77D5770C2775aE2b0E7"), // Zsolt
			common.HexToAddress("0xb86e2B0Ab5A4B1373e40c51A7C712c70Ba2f9f8E"), // Gary
			common.HexToAddress("0x0DF8fa387C602AE62559cC4aFa4972A7045d6707"), // Guillaume
		},
		Threshold: 2,
	}

	// ScrollAlphaChainConfig contains the chain parameters to run a node on the Scroll Alpha test network.
	ScrollFeeVaultAddress = common.HexToAddress("0x5300000000000000000000000000000000000005")
	ScrollMaxTxPerBlock   = 44

	ScrollAlphaChainConfig = &ChainConfig{
		ChainID:             big.NewInt(534353),
		HomesteadBlock:      big.NewInt(0),
		DAOForkBlock:        nil,
		DAOForkSupport:      true,
		EIP150Block:         big.NewInt(0),
		EIP155Block:         big.NewInt(0),
		EIP158Block:         big.NewInt(0),
		ByzantiumBlock:      big.NewInt(0),
		ConstantinopleBlock: big.NewInt(0),
		PetersburgBlock:     big.NewInt(0),
		IstanbulBlock:       big.NewInt(0),
		MuirGlacierBlock:    nil,
		BerlinBlock:         big.NewInt(0),
		LondonBlock:         big.NewInt(0),
		ArrowGlacierBlock:   nil,
		Clique: &CliqueConfig{
			Period: 3,
			Epoch:  30000,
		},
		Scroll: ScrollConfig{
			UseZktrie:       true,
			MaxTxPerBlock:   &ScrollMaxTxPerBlock,
			FeeVaultAddress: &ScrollFeeVaultAddress,
			EnableEIP2718:   false,
			EnableEIP1559:   false,
		},
	}

	// AllEthashProtocolChanges contains every protocol change (EIPs) introduced
	// and accepted by the Ethereum core developers into the Ethash consensus.
	//
	// This configuration is intentionally not using keyed fields to force anyone
	// adding flags to the config to also have to set these fields.
<<<<<<< HEAD
	AllEthashProtocolChanges = &ChainConfig{big.NewInt(1337), big.NewInt(0), nil, false, big.NewInt(0), common.Hash{}, big.NewInt(0), big.NewInt(0), big.NewInt(0), big.NewInt(0), big.NewInt(0), big.NewInt(0), big.NewInt(0), big.NewInt(0), big.NewInt(0), big.NewInt(0), nil, new(EthashConfig), nil, false, nil, true, true, nil, true, &L1Config{5, nil, 20}}
=======
	AllEthashProtocolChanges = &ChainConfig{big.NewInt(1337), big.NewInt(0), nil, false, big.NewInt(0), common.Hash{}, big.NewInt(0), big.NewInt(0), big.NewInt(0), big.NewInt(0), big.NewInt(0), big.NewInt(0), big.NewInt(0), big.NewInt(0), big.NewInt(0), big.NewInt(0), nil, new(EthashConfig), nil,
		ScrollConfig{
			UseZktrie:       false,
			FeeVaultAddress: nil,
			EnableEIP2718:   true,
			EnableEIP1559:   true,
			MaxTxPerBlock:   nil,
		}}
>>>>>>> ba4feee9

	// AllCliqueProtocolChanges contains every protocol change (EIPs) introduced
	// and accepted by the Ethereum core developers into the Clique consensus.
	//
	// This configuration is intentionally not using keyed fields to force anyone
	// adding flags to the config to also have to set these fields.
<<<<<<< HEAD
	AllCliqueProtocolChanges = &ChainConfig{big.NewInt(1337), big.NewInt(0), nil, false, big.NewInt(0), common.Hash{}, big.NewInt(0), big.NewInt(0), big.NewInt(0), big.NewInt(0), big.NewInt(0), big.NewInt(0), big.NewInt(0), big.NewInt(0), big.NewInt(0), nil, nil, nil, &CliqueConfig{Period: 0, Epoch: 30000}, false, nil, true, true, nil, true, &L1Config{5, nil, 20}}

	TestChainConfig = &ChainConfig{big.NewInt(1), big.NewInt(0), nil, false, big.NewInt(0), common.Hash{}, big.NewInt(0), big.NewInt(0), big.NewInt(0), big.NewInt(0), big.NewInt(0), big.NewInt(0), big.NewInt(0), big.NewInt(0), big.NewInt(0), big.NewInt(0), nil, new(EthashConfig), nil, false, &common.Address{123}, true, true, nil, true, &L1Config{5, nil, 20}}
	TestRules       = TestChainConfig.Rules(new(big.Int))

	TestNoL1feeChainConfig = &ChainConfig{big.NewInt(1), big.NewInt(0), nil, false, big.NewInt(0), common.Hash{}, big.NewInt(0), big.NewInt(0), big.NewInt(0), big.NewInt(0), big.NewInt(0), big.NewInt(0), big.NewInt(0), big.NewInt(0), big.NewInt(0), big.NewInt(0), nil, new(EthashConfig), nil, false, &common.Address{123}, true, true, nil, false, &L1Config{5, nil, 20}}
=======
	AllCliqueProtocolChanges = &ChainConfig{big.NewInt(1337), big.NewInt(0), nil, false, big.NewInt(0), common.Hash{}, big.NewInt(0), big.NewInt(0), big.NewInt(0), big.NewInt(0), big.NewInt(0), big.NewInt(0), big.NewInt(0), big.NewInt(0), big.NewInt(0), nil, nil, nil, &CliqueConfig{Period: 0, Epoch: 30000},
		ScrollConfig{
			UseZktrie:       false,
			FeeVaultAddress: nil,
			EnableEIP2718:   true,
			EnableEIP1559:   true,
			MaxTxPerBlock:   nil,
		}}

	TestChainConfig = &ChainConfig{big.NewInt(1), big.NewInt(0), nil, false, big.NewInt(0), common.Hash{}, big.NewInt(0), big.NewInt(0), big.NewInt(0), big.NewInt(0), big.NewInt(0), big.NewInt(0), big.NewInt(0), big.NewInt(0), big.NewInt(0), big.NewInt(0), nil, new(EthashConfig), nil,
		ScrollConfig{
			UseZktrie:       false,
			FeeVaultAddress: &common.Address{123},
			EnableEIP2718:   true,
			EnableEIP1559:   true,
			MaxTxPerBlock:   nil,
		}}
	TestRules = TestChainConfig.Rules(new(big.Int))

	TestNoL1feeChainConfig = &ChainConfig{big.NewInt(1), big.NewInt(0), nil, false, big.NewInt(0), common.Hash{}, big.NewInt(0), big.NewInt(0), big.NewInt(0), big.NewInt(0), big.NewInt(0), big.NewInt(0), big.NewInt(0), big.NewInt(0), big.NewInt(0), big.NewInt(0), nil, new(EthashConfig), nil,
		ScrollConfig{
			UseZktrie:       false,
			FeeVaultAddress: nil,
			EnableEIP2718:   true,
			EnableEIP1559:   true,
			MaxTxPerBlock:   nil,
		}}
>>>>>>> ba4feee9
)

// TrustedCheckpoint represents a set of post-processed trie roots (CHT and
// BloomTrie) associated with the appropriate section index and head hash. It is
// used to start light syncing from this checkpoint and avoid downloading the
// entire header chain while still being able to securely access old headers/logs.
type TrustedCheckpoint struct {
	SectionIndex uint64      `json:"sectionIndex"`
	SectionHead  common.Hash `json:"sectionHead"`
	CHTRoot      common.Hash `json:"chtRoot"`
	BloomRoot    common.Hash `json:"bloomRoot"`
}

// HashEqual returns an indicator comparing the itself hash with given one.
func (c *TrustedCheckpoint) HashEqual(hash common.Hash) bool {
	if c.Empty() {
		return hash == common.Hash{}
	}
	return c.Hash() == hash
}

// Hash returns the hash of checkpoint's four key fields(index, sectionHead, chtRoot and bloomTrieRoot).
func (c *TrustedCheckpoint) Hash() common.Hash {
	var sectionIndex [8]byte
	binary.BigEndian.PutUint64(sectionIndex[:], c.SectionIndex)

	w := sha3.NewLegacyKeccak256()
	w.Write(sectionIndex[:])
	w.Write(c.SectionHead[:])
	w.Write(c.CHTRoot[:])
	w.Write(c.BloomRoot[:])

	var h common.Hash
	w.Sum(h[:0])
	return h
}

// Empty returns an indicator whether the checkpoint is regarded as empty.
func (c *TrustedCheckpoint) Empty() bool {
	return c.SectionHead == (common.Hash{}) || c.CHTRoot == (common.Hash{}) || c.BloomRoot == (common.Hash{})
}

// CheckpointOracleConfig represents a set of checkpoint contract(which acts as an oracle)
// config which used for light client checkpoint syncing.
type CheckpointOracleConfig struct {
	Address   common.Address   `json:"address"`
	Signers   []common.Address `json:"signers"`
	Threshold uint64           `json:"threshold"`
}

// ChainConfig is the core config which determines the blockchain settings.
//
// ChainConfig is stored in the database on a per block basis. This means
// that any network, identified by its genesis block, can have its own
// set of configuration options.
type ChainConfig struct {
	ChainID *big.Int `json:"chainId"` // chainId identifies the current chain and is used for replay protection

	HomesteadBlock *big.Int `json:"homesteadBlock,omitempty"` // Homestead switch block (nil = no fork, 0 = already homestead)

	DAOForkBlock   *big.Int `json:"daoForkBlock,omitempty"`   // TheDAO hard-fork switch block (nil = no fork)
	DAOForkSupport bool     `json:"daoForkSupport,omitempty"` // Whether the nodes supports or opposes the DAO hard-fork

	// EIP150 implements the Gas price changes (https://github.com/ethereum/EIPs/issues/150)
	EIP150Block *big.Int    `json:"eip150Block,omitempty"` // EIP150 HF block (nil = no fork)
	EIP150Hash  common.Hash `json:"eip150Hash,omitempty"`  // EIP150 HF hash (needed for header only clients as only gas pricing changed)

	EIP155Block *big.Int `json:"eip155Block,omitempty"` // EIP155 HF block
	EIP158Block *big.Int `json:"eip158Block,omitempty"` // EIP158 HF block

	ByzantiumBlock      *big.Int `json:"byzantiumBlock,omitempty"`      // Byzantium switch block (nil = no fork, 0 = already on byzantium)
	ConstantinopleBlock *big.Int `json:"constantinopleBlock,omitempty"` // Constantinople switch block (nil = no fork, 0 = already activated)
	PetersburgBlock     *big.Int `json:"petersburgBlock,omitempty"`     // Petersburg switch block (nil = same as Constantinople)
	IstanbulBlock       *big.Int `json:"istanbulBlock,omitempty"`       // Istanbul switch block (nil = no fork, 0 = already on istanbul)
	MuirGlacierBlock    *big.Int `json:"muirGlacierBlock,omitempty"`    // Eip-2384 (bomb delay) switch block (nil = no fork, 0 = already activated)
	BerlinBlock         *big.Int `json:"berlinBlock,omitempty"`         // Berlin switch block (nil = no fork, 0 = already on berlin)
	LondonBlock         *big.Int `json:"londonBlock,omitempty"`         // London switch block (nil = no fork, 0 = already on london)
	ArrowGlacierBlock   *big.Int `json:"arrowGlacierBlock,omitempty"`   // Eip-4345 (bomb delay) switch block (nil = no fork, 0 = already activated)

	// TerminalTotalDifficulty is the amount of total difficulty reached by
	// the network that triggers the consensus upgrade.
	TerminalTotalDifficulty *big.Int `json:"terminalTotalDifficulty,omitempty"`

	// Various consensus engines
	Ethash *EthashConfig `json:"ethash,omitempty"`
	Clique *CliqueConfig `json:"clique,omitempty"`

	// Scroll genesis extension: enable scroll rollup-related traces & state transition
	Scroll ScrollConfig `json:"scroll,omitempty"`
}

type ScrollConfig struct {
	// Use zktrie [optional]
	UseZktrie bool `json:"useZktrie,omitempty"`

	// Maximum number of transactions per block [optional]
	MaxTxPerBlock *int `json:"maxTxPerBlock,omitempty"`

	// Transaction fee vault address [optional]
	FeeVaultAddress *common.Address `json:"feeVaultAddress,omitempty"`

	// Enable EIP-2718 in tx pool [optional]
	EnableEIP2718 bool `json:"enableEIP2718,omitempty"`

	// Enable EIP-1559 in tx pool, EnableEIP2718 should be true too [optional]
	EnableEIP1559 bool `json:"enableEIP1559,omitempty"`
}

func (s ScrollConfig) BaseFeeEnabled() bool {
	return s.EnableEIP2718 && s.EnableEIP1559
}

<<<<<<< HEAD
	// Scroll genesis extension: enable scroll rollup-related traces & state transition
	// TODO: merge with these config: Zktrie, FeeVaultAddress, EnableEIP2718, EnableEIP1559 & MaxTxPerBlock
	UsingScroll bool `json:"usingScroll,omitempty"`

	// Scroll genesis extension: L1 config
	L1Config *L1Config `json:"l1Config,omitempty"`
}

// L1Config contains the l1 parameters needed to collect l1 messages in the sequencer
type L1Config struct {
	L1ChainId             uint64          `json:"l1ChainId,string,omitempty"`
	L1MessageQueueAddress *common.Address `json:"l1MessageQueueAddress,omitempty"`
	NumL1MessagesPerBlock uint64          `json:"numL1MessagesPerBlock,string,omitempty"`
=======
func (s ScrollConfig) FeeVaultEnabled() bool {
	return s.FeeVaultAddress != nil
}

func (s ScrollConfig) ZktrieEnabled() bool {
	return s.UseZktrie
}

func (s ScrollConfig) String() string {
	if s.MaxTxPerBlock == nil {
		return fmt.Sprintf("{useZktrie: %v, maxTxPerBlock: <nil>, feeVaultAddress: %v, enableEIP2718:%v, enableEIP1559:%v}",
			s.UseZktrie, s.FeeVaultAddress, s.EnableEIP2718, s.EnableEIP1559)
	}

	return fmt.Sprintf("{useZktrie: %v, maxTxPerBlock: %v, feeVaultAddress: %v, enableEIP2718:%v, enableEIP1559:%v}",
		s.UseZktrie, *s.MaxTxPerBlock, s.FeeVaultAddress, s.EnableEIP2718, s.EnableEIP1559)
}

// IsValidTxCount returns whether the given block's transaction count is below the limit.
func (s ScrollConfig) IsValidTxCount(count int) bool {
	return s.MaxTxPerBlock == nil || count <= *s.MaxTxPerBlock
>>>>>>> ba4feee9
}

// EthashConfig is the consensus engine configs for proof-of-work based sealing.
type EthashConfig struct{}

// String implements the stringer interface, returning the consensus engine details.
func (c *EthashConfig) String() string {
	return "ethash"
}

// CliqueConfig is the consensus engine configs for proof-of-authority based sealing.
type CliqueConfig struct {
	Period uint64 `json:"period"` // Number of seconds between blocks to enforce
	Epoch  uint64 `json:"epoch"`  // Epoch length to reset votes and checkpoint
}

// String implements the stringer interface, returning the consensus engine details.
func (c *CliqueConfig) String() string {
	return "clique"
}

// String implements the fmt.Stringer interface.
func (c *ChainConfig) String() string {
	var engine interface{}
	switch {
	case c.Ethash != nil:
		engine = c.Ethash
	case c.Clique != nil:
		engine = c.Clique
	default:
		engine = "unknown"
	}
<<<<<<< HEAD
	return fmt.Sprintf("{ChainID: %v Homestead: %v DAO: %v DAOSupport: %v EIP150: %v EIP155: %v EIP158: %v Byzantium: %v Constantinople: %v Petersburg: %v Istanbul: %v, Muir Glacier: %v, Berlin: %v, London: %v, Arrow Glacier: %v, Engine: %v, L1Config: %v}",
=======
	return fmt.Sprintf("{ChainID: %v Homestead: %v DAO: %v DAOSupport: %v EIP150: %v EIP155: %v EIP158: %v Byzantium: %v Constantinople: %v Petersburg: %v Istanbul: %v, Muir Glacier: %v, Berlin: %v, London: %v, Arrow Glacier: %v, Engine: %v, Scroll config: %v}",
>>>>>>> ba4feee9
		c.ChainID,
		c.HomesteadBlock,
		c.DAOForkBlock,
		c.DAOForkSupport,
		c.EIP150Block,
		c.EIP155Block,
		c.EIP158Block,
		c.ByzantiumBlock,
		c.ConstantinopleBlock,
		c.PetersburgBlock,
		c.IstanbulBlock,
		c.MuirGlacierBlock,
		c.BerlinBlock,
		c.LondonBlock,
		c.ArrowGlacierBlock,
		engine,
<<<<<<< HEAD
		c.L1Config,
=======
		c.Scroll,
>>>>>>> ba4feee9
	)
}

// IsHomestead returns whether num is either equal to the homestead block or greater.
func (c *ChainConfig) IsHomestead(num *big.Int) bool {
	return isForked(c.HomesteadBlock, num)
}

// IsDAOFork returns whether num is either equal to the DAO fork block or greater.
func (c *ChainConfig) IsDAOFork(num *big.Int) bool {
	return isForked(c.DAOForkBlock, num)
}

// IsEIP150 returns whether num is either equal to the EIP150 fork block or greater.
func (c *ChainConfig) IsEIP150(num *big.Int) bool {
	return isForked(c.EIP150Block, num)
}

// IsEIP155 returns whether num is either equal to the EIP155 fork block or greater.
func (c *ChainConfig) IsEIP155(num *big.Int) bool {
	return isForked(c.EIP155Block, num)
}

// IsEIP158 returns whether num is either equal to the EIP158 fork block or greater.
func (c *ChainConfig) IsEIP158(num *big.Int) bool {
	return isForked(c.EIP158Block, num)
}

// IsByzantium returns whether num is either equal to the Byzantium fork block or greater.
func (c *ChainConfig) IsByzantium(num *big.Int) bool {
	return isForked(c.ByzantiumBlock, num)
}

// IsConstantinople returns whether num is either equal to the Constantinople fork block or greater.
func (c *ChainConfig) IsConstantinople(num *big.Int) bool {
	return isForked(c.ConstantinopleBlock, num)
}

// IsMuirGlacier returns whether num is either equal to the Muir Glacier (EIP-2384) fork block or greater.
func (c *ChainConfig) IsMuirGlacier(num *big.Int) bool {
	return isForked(c.MuirGlacierBlock, num)
}

// IsPetersburg returns whether num is either
// - equal to or greater than the PetersburgBlock fork block,
// - OR is nil, and Constantinople is active
func (c *ChainConfig) IsPetersburg(num *big.Int) bool {
	return isForked(c.PetersburgBlock, num) || c.PetersburgBlock == nil && isForked(c.ConstantinopleBlock, num)
}

// IsIstanbul returns whether num is either equal to the Istanbul fork block or greater.
func (c *ChainConfig) IsIstanbul(num *big.Int) bool {
	return isForked(c.IstanbulBlock, num)
}

// IsBerlin returns whether num is either equal to the Berlin fork block or greater.
func (c *ChainConfig) IsBerlin(num *big.Int) bool {
	return isForked(c.BerlinBlock, num)
}

// IsLondon returns whether num is either equal to the London fork block or greater.
func (c *ChainConfig) IsLondon(num *big.Int) bool {
	return isForked(c.LondonBlock, num)
}

// IsArrowGlacier returns whether num is either equal to the Arrow Glacier (EIP-4345) fork block or greater.
func (c *ChainConfig) IsArrowGlacier(num *big.Int) bool {
	return isForked(c.ArrowGlacierBlock, num)
}

// IsTerminalPoWBlock returns whether the given block is the last block of PoW stage.
func (c *ChainConfig) IsTerminalPoWBlock(parentTotalDiff *big.Int, totalDiff *big.Int) bool {
	if c.TerminalTotalDifficulty == nil {
		return false
	}
	return parentTotalDiff.Cmp(c.TerminalTotalDifficulty) < 0 && totalDiff.Cmp(c.TerminalTotalDifficulty) >= 0
}

// CheckCompatible checks whether scheduled fork transitions have been imported
// with a mismatching chain configuration.
func (c *ChainConfig) CheckCompatible(newcfg *ChainConfig, height uint64) *ConfigCompatError {
	bhead := new(big.Int).SetUint64(height)

	// Iterate checkCompatible to find the lowest conflict.
	var lasterr *ConfigCompatError
	for {
		err := c.checkCompatible(newcfg, bhead)
		if err == nil || (lasterr != nil && err.RewindTo == lasterr.RewindTo) {
			break
		}
		lasterr = err
		bhead.SetUint64(err.RewindTo)
	}
	return lasterr
}

// CheckConfigForkOrder checks that we don't "skip" any forks, geth isn't pluggable enough
// to guarantee that forks can be implemented in a different order than on official networks
func (c *ChainConfig) CheckConfigForkOrder() error {
	type fork struct {
		name     string
		block    *big.Int
		optional bool // if true, the fork may be nil and next fork is still allowed
	}
	var lastFork fork
	for _, cur := range []fork{
		{name: "homesteadBlock", block: c.HomesteadBlock},
		{name: "daoForkBlock", block: c.DAOForkBlock, optional: true},
		{name: "eip150Block", block: c.EIP150Block},
		{name: "eip155Block", block: c.EIP155Block},
		{name: "eip158Block", block: c.EIP158Block},
		{name: "byzantiumBlock", block: c.ByzantiumBlock},
		{name: "constantinopleBlock", block: c.ConstantinopleBlock},
		{name: "petersburgBlock", block: c.PetersburgBlock},
		{name: "istanbulBlock", block: c.IstanbulBlock},
		{name: "muirGlacierBlock", block: c.MuirGlacierBlock, optional: true},
		{name: "berlinBlock", block: c.BerlinBlock},
		{name: "londonBlock", block: c.LondonBlock},
		{name: "arrowGlacierBlock", block: c.ArrowGlacierBlock, optional: true},
	} {
		if lastFork.name != "" {
			// Next one must be higher number
			if lastFork.block == nil && cur.block != nil {
				return fmt.Errorf("unsupported fork ordering: %v not enabled, but %v enabled at %v",
					lastFork.name, cur.name, cur.block)
			}
			if lastFork.block != nil && cur.block != nil {
				if lastFork.block.Cmp(cur.block) > 0 {
					return fmt.Errorf("unsupported fork ordering: %v enabled at %v, but %v enabled at %v",
						lastFork.name, lastFork.block, cur.name, cur.block)
				}
			}
		}
		// If it was optional and not set, then ignore it
		if !cur.optional || cur.block != nil {
			lastFork = cur
		}
	}
	return nil
}

func (c *ChainConfig) checkCompatible(newcfg *ChainConfig, head *big.Int) *ConfigCompatError {
	if isForkIncompatible(c.HomesteadBlock, newcfg.HomesteadBlock, head) {
		return newCompatError("Homestead fork block", c.HomesteadBlock, newcfg.HomesteadBlock)
	}
	if isForkIncompatible(c.DAOForkBlock, newcfg.DAOForkBlock, head) {
		return newCompatError("DAO fork block", c.DAOForkBlock, newcfg.DAOForkBlock)
	}
	if c.IsDAOFork(head) && c.DAOForkSupport != newcfg.DAOForkSupport {
		return newCompatError("DAO fork support flag", c.DAOForkBlock, newcfg.DAOForkBlock)
	}
	if isForkIncompatible(c.EIP150Block, newcfg.EIP150Block, head) {
		return newCompatError("EIP150 fork block", c.EIP150Block, newcfg.EIP150Block)
	}
	if isForkIncompatible(c.EIP155Block, newcfg.EIP155Block, head) {
		return newCompatError("EIP155 fork block", c.EIP155Block, newcfg.EIP155Block)
	}
	if isForkIncompatible(c.EIP158Block, newcfg.EIP158Block, head) {
		return newCompatError("EIP158 fork block", c.EIP158Block, newcfg.EIP158Block)
	}
	if c.IsEIP158(head) && !configNumEqual(c.ChainID, newcfg.ChainID) {
		return newCompatError("EIP158 chain ID", c.EIP158Block, newcfg.EIP158Block)
	}
	if isForkIncompatible(c.ByzantiumBlock, newcfg.ByzantiumBlock, head) {
		return newCompatError("Byzantium fork block", c.ByzantiumBlock, newcfg.ByzantiumBlock)
	}
	if isForkIncompatible(c.ConstantinopleBlock, newcfg.ConstantinopleBlock, head) {
		return newCompatError("Constantinople fork block", c.ConstantinopleBlock, newcfg.ConstantinopleBlock)
	}
	if isForkIncompatible(c.PetersburgBlock, newcfg.PetersburgBlock, head) {
		// the only case where we allow Petersburg to be set in the past is if it is equal to Constantinople
		// mainly to satisfy fork ordering requirements which state that Petersburg fork be set if Constantinople fork is set
		if isForkIncompatible(c.ConstantinopleBlock, newcfg.PetersburgBlock, head) {
			return newCompatError("Petersburg fork block", c.PetersburgBlock, newcfg.PetersburgBlock)
		}
	}
	if isForkIncompatible(c.IstanbulBlock, newcfg.IstanbulBlock, head) {
		return newCompatError("Istanbul fork block", c.IstanbulBlock, newcfg.IstanbulBlock)
	}
	if isForkIncompatible(c.MuirGlacierBlock, newcfg.MuirGlacierBlock, head) {
		return newCompatError("Muir Glacier fork block", c.MuirGlacierBlock, newcfg.MuirGlacierBlock)
	}
	if isForkIncompatible(c.BerlinBlock, newcfg.BerlinBlock, head) {
		return newCompatError("Berlin fork block", c.BerlinBlock, newcfg.BerlinBlock)
	}
	if isForkIncompatible(c.LondonBlock, newcfg.LondonBlock, head) {
		return newCompatError("London fork block", c.LondonBlock, newcfg.LondonBlock)
	}
	if isForkIncompatible(c.ArrowGlacierBlock, newcfg.ArrowGlacierBlock, head) {
		return newCompatError("Arrow Glacier fork block", c.ArrowGlacierBlock, newcfg.ArrowGlacierBlock)
	}
	return nil
}

// isForkIncompatible returns true if a fork scheduled at s1 cannot be rescheduled to
// block s2 because head is already past the fork.
func isForkIncompatible(s1, s2, head *big.Int) bool {
	return (isForked(s1, head) || isForked(s2, head)) && !configNumEqual(s1, s2)
}

// isForked returns whether a fork scheduled at block s is active at the given head block.
func isForked(s, head *big.Int) bool {
	if s == nil || head == nil {
		return false
	}
	return s.Cmp(head) <= 0
}

func configNumEqual(x, y *big.Int) bool {
	if x == nil {
		return y == nil
	}
	if y == nil {
		return x == nil
	}
	return x.Cmp(y) == 0
}

// ConfigCompatError is raised if the locally-stored blockchain is initialised with a
// ChainConfig that would alter the past.
type ConfigCompatError struct {
	What string
	// block numbers of the stored and new configurations
	StoredConfig, NewConfig *big.Int
	// the block number to which the local chain must be rewound to correct the error
	RewindTo uint64
}

func newCompatError(what string, storedblock, newblock *big.Int) *ConfigCompatError {
	var rew *big.Int
	switch {
	case storedblock == nil:
		rew = newblock
	case newblock == nil || storedblock.Cmp(newblock) < 0:
		rew = storedblock
	default:
		rew = newblock
	}
	err := &ConfigCompatError{what, storedblock, newblock, 0}
	if rew != nil && rew.Sign() > 0 {
		err.RewindTo = rew.Uint64() - 1
	}
	return err
}

func (err *ConfigCompatError) Error() string {
	return fmt.Sprintf("mismatching %s in database (have %d, want %d, rewindto %d)", err.What, err.StoredConfig, err.NewConfig, err.RewindTo)
}

// Rules wraps ChainConfig and is merely syntactic sugar or can be used for functions
// that do not have or require information about the block.
//
// Rules is a one time interface meaning that it shouldn't be used in between transition
// phases.
type Rules struct {
	ChainID                                                 *big.Int
	IsHomestead, IsEIP150, IsEIP155, IsEIP158               bool
	IsByzantium, IsConstantinople, IsPetersburg, IsIstanbul bool
	IsBerlin, IsLondon                                      bool
}

// Rules ensures c's ChainID is not nil.
func (c *ChainConfig) Rules(num *big.Int) Rules {
	chainID := c.ChainID
	if chainID == nil {
		chainID = new(big.Int)
	}
	return Rules{
		ChainID:          new(big.Int).Set(chainID),
		IsHomestead:      c.IsHomestead(num),
		IsEIP150:         c.IsEIP150(num),
		IsEIP155:         c.IsEIP155(num),
		IsEIP158:         c.IsEIP158(num),
		IsByzantium:      c.IsByzantium(num),
		IsConstantinople: c.IsConstantinople(num),
		IsPetersburg:     c.IsPetersburg(num),
		IsIstanbul:       c.IsIstanbul(num),
		IsBerlin:         c.IsBerlin(num),
		IsLondon:         c.IsLondon(num),
	}
}<|MERGE_RESOLUTION|>--- conflicted
+++ resolved
@@ -292,9 +292,6 @@
 	//
 	// This configuration is intentionally not using keyed fields to force anyone
 	// adding flags to the config to also have to set these fields.
-<<<<<<< HEAD
-	AllEthashProtocolChanges = &ChainConfig{big.NewInt(1337), big.NewInt(0), nil, false, big.NewInt(0), common.Hash{}, big.NewInt(0), big.NewInt(0), big.NewInt(0), big.NewInt(0), big.NewInt(0), big.NewInt(0), big.NewInt(0), big.NewInt(0), big.NewInt(0), big.NewInt(0), nil, new(EthashConfig), nil, false, nil, true, true, nil, true, &L1Config{5, nil, 20}}
-=======
 	AllEthashProtocolChanges = &ChainConfig{big.NewInt(1337), big.NewInt(0), nil, false, big.NewInt(0), common.Hash{}, big.NewInt(0), big.NewInt(0), big.NewInt(0), big.NewInt(0), big.NewInt(0), big.NewInt(0), big.NewInt(0), big.NewInt(0), big.NewInt(0), big.NewInt(0), nil, new(EthashConfig), nil,
 		ScrollConfig{
 			UseZktrie:       false,
@@ -302,22 +299,14 @@
 			EnableEIP2718:   true,
 			EnableEIP1559:   true,
 			MaxTxPerBlock:   nil,
+			L1Config:        &L1Config{5, nil, 20},
 		}}
->>>>>>> ba4feee9
 
 	// AllCliqueProtocolChanges contains every protocol change (EIPs) introduced
 	// and accepted by the Ethereum core developers into the Clique consensus.
 	//
 	// This configuration is intentionally not using keyed fields to force anyone
 	// adding flags to the config to also have to set these fields.
-<<<<<<< HEAD
-	AllCliqueProtocolChanges = &ChainConfig{big.NewInt(1337), big.NewInt(0), nil, false, big.NewInt(0), common.Hash{}, big.NewInt(0), big.NewInt(0), big.NewInt(0), big.NewInt(0), big.NewInt(0), big.NewInt(0), big.NewInt(0), big.NewInt(0), big.NewInt(0), nil, nil, nil, &CliqueConfig{Period: 0, Epoch: 30000}, false, nil, true, true, nil, true, &L1Config{5, nil, 20}}
-
-	TestChainConfig = &ChainConfig{big.NewInt(1), big.NewInt(0), nil, false, big.NewInt(0), common.Hash{}, big.NewInt(0), big.NewInt(0), big.NewInt(0), big.NewInt(0), big.NewInt(0), big.NewInt(0), big.NewInt(0), big.NewInt(0), big.NewInt(0), big.NewInt(0), nil, new(EthashConfig), nil, false, &common.Address{123}, true, true, nil, true, &L1Config{5, nil, 20}}
-	TestRules       = TestChainConfig.Rules(new(big.Int))
-
-	TestNoL1feeChainConfig = &ChainConfig{big.NewInt(1), big.NewInt(0), nil, false, big.NewInt(0), common.Hash{}, big.NewInt(0), big.NewInt(0), big.NewInt(0), big.NewInt(0), big.NewInt(0), big.NewInt(0), big.NewInt(0), big.NewInt(0), big.NewInt(0), big.NewInt(0), nil, new(EthashConfig), nil, false, &common.Address{123}, true, true, nil, false, &L1Config{5, nil, 20}}
-=======
 	AllCliqueProtocolChanges = &ChainConfig{big.NewInt(1337), big.NewInt(0), nil, false, big.NewInt(0), common.Hash{}, big.NewInt(0), big.NewInt(0), big.NewInt(0), big.NewInt(0), big.NewInt(0), big.NewInt(0), big.NewInt(0), big.NewInt(0), big.NewInt(0), nil, nil, nil, &CliqueConfig{Period: 0, Epoch: 30000},
 		ScrollConfig{
 			UseZktrie:       false,
@@ -325,6 +314,7 @@
 			EnableEIP2718:   true,
 			EnableEIP1559:   true,
 			MaxTxPerBlock:   nil,
+			L1Config:        &L1Config{5, nil, 20},
 		}}
 
 	TestChainConfig = &ChainConfig{big.NewInt(1), big.NewInt(0), nil, false, big.NewInt(0), common.Hash{}, big.NewInt(0), big.NewInt(0), big.NewInt(0), big.NewInt(0), big.NewInt(0), big.NewInt(0), big.NewInt(0), big.NewInt(0), big.NewInt(0), big.NewInt(0), nil, new(EthashConfig), nil,
@@ -334,6 +324,7 @@
 			EnableEIP2718:   true,
 			EnableEIP1559:   true,
 			MaxTxPerBlock:   nil,
+			L1Config:        &L1Config{5, nil, 20},
 		}}
 	TestRules = TestChainConfig.Rules(new(big.Int))
 
@@ -344,8 +335,8 @@
 			EnableEIP2718:   true,
 			EnableEIP1559:   true,
 			MaxTxPerBlock:   nil,
+			L1Config:        &L1Config{5, nil, 20},
 		}}
->>>>>>> ba4feee9
 )
 
 // TrustedCheckpoint represents a set of post-processed trie roots (CHT and
@@ -452,18 +443,8 @@
 
 	// Enable EIP-1559 in tx pool, EnableEIP2718 should be true too [optional]
 	EnableEIP1559 bool `json:"enableEIP1559,omitempty"`
-}
-
-func (s ScrollConfig) BaseFeeEnabled() bool {
-	return s.EnableEIP2718 && s.EnableEIP1559
-}
-
-<<<<<<< HEAD
-	// Scroll genesis extension: enable scroll rollup-related traces & state transition
-	// TODO: merge with these config: Zktrie, FeeVaultAddress, EnableEIP2718, EnableEIP1559 & MaxTxPerBlock
-	UsingScroll bool `json:"usingScroll,omitempty"`
-
-	// Scroll genesis extension: L1 config
+
+	// L1 config
 	L1Config *L1Config `json:"l1Config,omitempty"`
 }
 
@@ -472,7 +453,12 @@
 	L1ChainId             uint64          `json:"l1ChainId,string,omitempty"`
 	L1MessageQueueAddress *common.Address `json:"l1MessageQueueAddress,omitempty"`
 	NumL1MessagesPerBlock uint64          `json:"numL1MessagesPerBlock,string,omitempty"`
-=======
+}
+
+func (s ScrollConfig) BaseFeeEnabled() bool {
+	return s.EnableEIP2718 && s.EnableEIP1559
+}
+
 func (s ScrollConfig) FeeVaultEnabled() bool {
 	return s.FeeVaultAddress != nil
 }
@@ -494,7 +480,6 @@
 // IsValidTxCount returns whether the given block's transaction count is below the limit.
 func (s ScrollConfig) IsValidTxCount(count int) bool {
 	return s.MaxTxPerBlock == nil || count <= *s.MaxTxPerBlock
->>>>>>> ba4feee9
 }
 
 // EthashConfig is the consensus engine configs for proof-of-work based sealing.
@@ -527,11 +512,7 @@
 	default:
 		engine = "unknown"
 	}
-<<<<<<< HEAD
-	return fmt.Sprintf("{ChainID: %v Homestead: %v DAO: %v DAOSupport: %v EIP150: %v EIP155: %v EIP158: %v Byzantium: %v Constantinople: %v Petersburg: %v Istanbul: %v, Muir Glacier: %v, Berlin: %v, London: %v, Arrow Glacier: %v, Engine: %v, L1Config: %v}",
-=======
 	return fmt.Sprintf("{ChainID: %v Homestead: %v DAO: %v DAOSupport: %v EIP150: %v EIP155: %v EIP158: %v Byzantium: %v Constantinople: %v Petersburg: %v Istanbul: %v, Muir Glacier: %v, Berlin: %v, London: %v, Arrow Glacier: %v, Engine: %v, Scroll config: %v}",
->>>>>>> ba4feee9
 		c.ChainID,
 		c.HomesteadBlock,
 		c.DAOForkBlock,
@@ -548,11 +529,7 @@
 		c.LondonBlock,
 		c.ArrowGlacierBlock,
 		engine,
-<<<<<<< HEAD
-		c.L1Config,
-=======
 		c.Scroll,
->>>>>>> ba4feee9
 	)
 }
 
