--- conflicted
+++ resolved
@@ -83,23 +83,14 @@
 type environment struct {
 	signer types.Signer
 
-<<<<<<< HEAD
-	state     *state.StateDB // apply state changes here
-	ancestors mapset.Set     // ancestor set (used for checking uncle parent validity)
-	family    mapset.Set     // family set (used for checking uncle invalidity)
-	uncles    mapset.Set     // uncle set
-	tcount    int            // tx count in cycle
-	l1txcount int            // l1 msg count in cycle
-	gasPool   *core.GasPool  // available gas used to pack transactions
-=======
 	state     *state.StateDB     // apply state changes here
 	ancestors mapset.Set         // ancestor set (used for checking uncle parent validity)
 	family    mapset.Set         // family set (used for checking uncle invalidity)
 	uncles    mapset.Set         // uncle set
 	tcount    int                // tx count in cycle
 	blockSize common.StorageSize // approximate size of tx payload in bytes
+	l1txcount int                // l1 msg count in cycle
 	gasPool   *core.GasPool      // available gas used to pack transactions
->>>>>>> 49192260
 
 	header   *types.Header
 	txs      []*types.Transaction
@@ -719,11 +710,8 @@
 	}
 	// Keep track of transactions which return errors so they can be removed
 	env.tcount = 0
-<<<<<<< HEAD
+	env.blockSize = 0
 	env.l1txcount = 0
-=======
-	env.blockSize = 0
->>>>>>> 49192260
 
 	// Swap out the old work with the new one, terminating any leftover prefetcher
 	// processes in the mean time and starting a new one.
