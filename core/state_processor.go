--- conflicted
+++ resolved
@@ -32,13 +32,10 @@
 	"github.com/scroll-tech/go-ethereum/crypto"
 	"github.com/scroll-tech/go-ethereum/log"
 	"github.com/scroll-tech/go-ethereum/params"
-<<<<<<< HEAD
 	"github.com/scroll-tech/go-ethereum/rollup/circuitcapacitychecker"
+	"github.com/scroll-tech/go-ethereum/rollup/fees"
 	"github.com/scroll-tech/go-ethereum/rollup/rcfg"
 	"github.com/scroll-tech/go-ethereum/rollup/withdrawtrie"
-=======
-	"github.com/scroll-tech/go-ethereum/rollup/fees"
->>>>>>> b741ad12
 )
 
 // StateProcessor is a basic Processor, which takes care of transitioning
@@ -211,8 +208,13 @@
 		}
 	}
 
+	l1DataFee, err := fees.CalculateL1DataFee(tx, statedb)
+	if err != nil {
+		return nil, err
+	}
+
 	// Apply the transaction to the current state (included in the env).
-	result, err := ApplyMessage(evm, msg, gp)
+	result, err := ApplyMessage(evm, msg, gp, l1DataFee)
 	if err != nil {
 		return nil, err
 	}
@@ -352,6 +354,7 @@
 				AccountCreated: createdAcc,
 				AccountsAfter:  after,
 				Gas:            result.UsedGas,
+				L1DataFee:      (*hexutil.Big)(result.L1DataFee),
 				Failed:         result.Failed(),
 				ReturnValue:    fmt.Sprintf("%x", common.CopyBytes(returnVal)),
 				StructLogs:     vm.FormatLogs(tracer.StructLogs()),
@@ -359,10 +362,6 @@
 		},
 		StorageTrace:   txStorageTrace,
 		TxStorageTrace: []*types.StorageTrace{txStorageTrace},
-	}
-
-	if result.L1Fee != nil {
-		traces.ExecutionResults[0].L1Fee = result.L1Fee.Uint64()
 	}
 
 	// probably a Contract Call
@@ -410,7 +409,7 @@
 	receipt.BlockHash = header.Hash()
 	receipt.BlockNumber = header.Number
 	receipt.TransactionIndex = uint(statedb.TxIndex())
-	receipt.L1Fee = result.L1Fee
+	receipt.L1Fee = result.L1DataFee
 	return receipt, err
 }
 
